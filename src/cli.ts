--- conflicted
+++ resolved
@@ -59,11 +59,7 @@
 
   if (configLocation.endsWith(".mjs")) {
     const module: { config: GenerateSchemaOptions } = await import(
-<<<<<<< HEAD
-      configLocation
-=======
       pathToFileURL(configLocation).toString()
->>>>>>> 7f55a937
     );
     config = module.config;
   } else {
