{
  "name": "@proofgeist/fmdapi",
<<<<<<< HEAD
  "version": "3.0.10-beta.3",
=======
  "version": "3.0.10",
>>>>>>> 7f55a937
  "description": "FileMaker Data API client",
  "main": "dist/index.js",
  "repository": "git@github.com:proofgeist/fm-dapi.git",
  "author": "Eric <37158449+eluce2@users.noreply.github.com>",
  "license": "MIT",
  "private": false,
  "bin": {
    "codegen": "dist/cli.js"
  },
  "scripts": {
    "prepublishOnly": "tsc",
    "build": "tsc",
    "test": "jest",
    "changeset": "changeset",
    "release": "yarn build && yarn test && changeset publish --access public"
  },
  "dependencies": {
    "@changesets/cli": "^2.26.1",
    "chalk": "4.1.2",
    "commander": "^9.2.0",
    "dayjs": "^1.11.2",
    "dotenv": "^16.0.1",
    "fs-extra": "^10.1.0",
    "node-fetch": "2.6.7",
    "ts-toolbelt": "^9.6.0"
  },
  "peerDependencies": {
    "zod": ">=3.21.4"
  },
  "devDependencies": {
    "@types/fs-extra": "^9.0.13",
    "@types/jest": "^28.1.3",
    "@types/node": "^17.0.21",
    "@typescript-eslint/eslint-plugin": "^5.53.0",
    "@typescript-eslint/parser": "^5.53.0",
    "@upstash/redis": "^1.20.4",
    "eslint": "^8.34.0",
    "eslint-plugin-react": "^7.32.2",
    "jest": "^28.1.1",
    "jest-fetch-mock": "^3.0.3",
    "ts-jest": "^28.0.5",
    "ts-node": "^10.7.0",
    "typescript": "^5.0.4",
    "zod": ">=3.21.4"
  },
  "engines": {
    "node": ">=18.0.0"
  },
  "files": [
    "src",
    "dist",
    "dist-browser",
    "tokenStore",
    "utils",
    "stubs"
  ],
  "keywords": [
    "filemaker",
    "fms",
    "data api",
    "dapi",
    "fmrest",
    "fmdapi",
    "proofgeist",
    "fm-dapi"
  ]
}<|MERGE_RESOLUTION|>--- conflicted
+++ resolved
@@ -1,10 +1,6 @@
 {
   "name": "@proofgeist/fmdapi",
-<<<<<<< HEAD
-  "version": "3.0.10-beta.3",
-=======
   "version": "3.0.10",
->>>>>>> 7f55a937
   "description": "FileMaker Data API client",
   "main": "dist/index.js",
   "repository": "git@github.com:proofgeist/fm-dapi.git",
